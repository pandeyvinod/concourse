module Message.Message exposing
    ( DomID(..)
    , Message(..)
    , VersionId
    , VersionToggleAction(..)
    , VisibilityAction(..)
    )

import Concourse
import Concourse.Cli as Cli
import Concourse.Pagination exposing (Page)
import Routes exposing (StepID)
import StrictEvents


type Message
    = -- Top Bar
      FilterMsg String
    | FocusMsg
    | BlurMsg
      -- Pipeline
    | ToggleGroup Concourse.PipelineGroup
    | SetGroups (List String)
      -- Dashboard
    | DragStart String Int
    | DragOver String Int
    | DragEnd
    | Tooltip String String
    | TooltipHd String String
      -- Resource
    | EditComment String
    | FocusTextArea
    | BlurTextArea
      -- Build
    | ScrollBuilds StrictEvents.MouseWheelEvent
    | RevealCurrentBuildInHistory
    | SetHighlight String Int
    | ExtendHighlight String Int
      -- common
    | Hover (Maybe DomID)
    | Click DomID
    | GoToRoute Routes.Route
    | Scrolled StrictEvents.ScrollState


type DomID
    = ToggleJobButton
    | TriggerBuildButton
    | AbortBuildButton
    | RerunBuildButton
    | PreviousPageButton
    | NextPageButton
    | CheckButton Bool
    | SaveCommentButton
<<<<<<< HEAD
    | FirstOccurrenceIcon StepID
=======
    | AbortBuildButton
    | FirstOccurrenceGetStepLabel StepID
>>>>>>> 6f084c18
    | StepState StepID
    | PinIcon
    | PinMenuDropDown String
    | PinButton VersionId
    | PinBar
    | PipelineButton Concourse.PipelineIdentifier
    | VisibilityButton Concourse.PipelineIdentifier
    | FooterCliIcon Cli.Cli
    | WelcomeCardCliIcon Cli.Cli
    | CopyTokenButton
    | SendTokenButton
    | JobGroup Int
    | StepTab String Int
    | StepHeader String
    | ShowSearchButton
    | ClearSearchButton
    | LoginButton
    | LogoutButton
    | UserMenu
    | PaginationButton Page
    | VersionHeader VersionId
    | VersionToggle VersionId
    | BuildTab Int String
    | JobPreview Concourse.JobIdentifier
    | HamburgerMenu
    | SideBarTeam String
    | SideBarPipeline Concourse.PipelineIdentifier


type VersionToggleAction
    = Enable
    | Disable


type VisibilityAction
    = Expose
    | Hide


type alias VersionId =
    Concourse.VersionedResourceIdentifier<|MERGE_RESOLUTION|>--- conflicted
+++ resolved
@@ -52,12 +52,7 @@
     | NextPageButton
     | CheckButton Bool
     | SaveCommentButton
-<<<<<<< HEAD
-    | FirstOccurrenceIcon StepID
-=======
-    | AbortBuildButton
     | FirstOccurrenceGetStepLabel StepID
->>>>>>> 6f084c18
     | StepState StepID
     | PinIcon
     | PinMenuDropDown String
