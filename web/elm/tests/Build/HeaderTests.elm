--- conflicted
+++ resolved
@@ -4,6 +4,7 @@
 import Build.Header.Header as Header
 import Build.Header.Models as Models
 import Build.Header.Views as Views
+import Build.Shortcuts as Shortcuts
 import Build.StepTree.Models as STModels
 import Common
 import Concourse
@@ -206,7 +207,6 @@
                         )
                     |> Tuple.second
                     |> Common.notContains (Effects.FetchBuildHistory jobId Nothing)
-<<<<<<< HEAD
         , test "re-run build appears in the correct spot" <|
             \_ ->
                 ( model, [] )
@@ -214,7 +214,7 @@
                         (Callback.BuildHistoryFetched <|
                             Ok
                                 { content =
-                                    [ build
+                                    [ { build | name = "4" }
                                     , { build | id = 1, name = "0" }
                                     ]
                                 , pagination =
@@ -230,7 +230,6 @@
                     |> .tabs
                     |> List.map .name
                     |> Expect.equal [ "4", "0.1", "0" ]
-=======
         , test "updates duration on finishing status event" <|
             \_ ->
                 ( model, [] )
@@ -269,7 +268,6 @@
                                 , duration = Views.JustSeconds 1
                                 }
                         )
->>>>>>> 4bde6a2d
         , test "status event from wrong build is discarded" <|
             \_ ->
                 ( model, [] )
@@ -287,45 +285,6 @@
                     |> Header.header session
                     |> .backgroundColor
                     |> Expect.equal BuildStatusPending
-        , test "can use keyboard to switch builds after status change event" <|
-            \_ ->
-                ( model, [] )
-                    |> Header.handleCallback
-                        (Callback.BuildFetched <| Ok build)
-                    |> Header.handleCallback
-                        (Callback.BuildHistoryFetched <|
-                            Ok
-                                { content =
-                                    [ build
-                                    , { build | id = 1, name = "1" }
-                                    ]
-                                , pagination =
-                                    { previousPage = Nothing
-                                    , nextPage = Nothing
-                                    }
-                                }
-                        )
-                    |> Header.handleDelivery
-                        (Subscription.EventsReceived <|
-                            Ok
-                                [ { data =
-                                        STModels.BuildStatus BuildStatusSucceeded <|
-                                            Time.millisToPosix 0
-                                  , url = "http://localhost:8080/api/v1/builds/0/events"
-                                  }
-                                ]
-                        )
-                    |> Header.handleDelivery
-                        (Subscription.KeyDown
-                            { ctrlKey = False
-                            , shiftKey = False
-                            , metaKey = False
-                            , code = Keyboard.L
-                            }
-                        )
-                    |> Tuple.second
-                    |> Common.contains
-                        (Effects.NavigateTo "/teams/team/pipelines/pipeline/jobs/job/builds/1")
         , test "updates when route changes" <|
             \_ ->
                 ( model, [] )
@@ -416,36 +375,18 @@
     , now = Nothing
     , fetchingHistory = False
     , nextPage = Nothing
-<<<<<<< HEAD
+    , hasLoadedYet = False
     }
 
 
 build : Concourse.Build
 build =
     { id = 0
-    , name = "4"
-=======
-    , previousTriggerBuildByKey = False -- TODO WTF variable name
-    , hasLoadedYet = False
-    }
-
-
-jobId =
-    { teamName = "team"
-    , pipelineName = "pipeline"
-    , jobName = "job"
-    }
-
-
-build =
-    { id = 0
     , name = "0"
->>>>>>> 4bde6a2d
     , job = Just jobId
     , status = model.status
     , duration = model.duration
     , reapTime = Nothing
-<<<<<<< HEAD
     }
 
 
@@ -454,6 +395,4 @@
     { teamName = "team"
     , pipelineName = "pipeline"
     , jobName = "job"
-=======
->>>>>>> 4bde6a2d
     }