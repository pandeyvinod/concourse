module Build
    exposing
        ( init
        , update
        , view
        , subscriptions
        , Model
        , Page(..)
        , Msg(..)
        , getScrollBehavior
        , initJobBuildPage
        , changeToBuild
        )

import Date exposing (Date)
import Date.Format
import Debug
import Maybe.Extra
import Dict exposing (Dict)
import Html exposing (Html)
import Html.Attributes exposing (action, class, classList, href, id, method, title, disabled, attribute, tabindex)
import Html.Lazy
import Http
import Navigation
import Process
import Task exposing (Task)
import Time exposing (Time)
import String
import Autoscroll
import BuildDuration
import BuildOutput
import Concourse
import Concourse.Build
import Concourse.BuildPrep
import Concourse.BuildStatus
import Concourse.Job
import Concourse.Pagination exposing (Paginated)
import Favicon
import LoadingIndicator
import StrictEvents exposing (onLeftClick, onMouseWheel, onScroll)
import Scroll
import LoginRedirect


type alias Ports =
    { title : String -> Cmd Msg
    }


type Page
    = BuildPage Int
    | JobBuildPage Concourse.JobBuildIdentifier


initJobBuildPage : Concourse.TeamName -> Concourse.PipelineName -> Concourse.JobName -> Concourse.BuildName -> Page
initJobBuildPage teamName pipelineName jobName buildName =
    JobBuildPage
        { teamName = teamName
        , pipelineName = pipelineName
        , jobName = jobName
        , buildName = buildName
        }


type alias CurrentBuild =
    { build : Concourse.Build
    , prep : Maybe Concourse.BuildPrep
    , output : Maybe BuildOutput.Model
    }


type alias Model =
    { now : Maybe Time.Time
    , job : Maybe Concourse.Job
    , history : List Concourse.Build
    , currentBuild : Maybe CurrentBuild
    , browsingIndex : Int
    , autoScroll : Bool
    , ports : Ports
    , csrfToken : String
    }


type StepRenderingState
    = StepsLoading
    | StepsLiveUpdating
    | StepsComplete
    | LoginRequired


type Msg
    = Noop
    | SwitchToBuild Concourse.Build
    | TriggerBuild (Maybe Concourse.JobIdentifier)
    | BuildTriggered (Result Http.Error Concourse.Build)
    | AbortBuild Int
    | BuildFetched Int (Result Http.Error Concourse.Build)
    | BuildPrepFetched Int (Result Http.Error Concourse.BuildPrep)
    | BuildHistoryFetched (Result Http.Error (Paginated Concourse.Build))
    | BuildJobDetailsFetched (Result Http.Error Concourse.Job)
    | BuildOutputMsg Int BuildOutput.Msg
    | ScrollBuilds StrictEvents.MouseWheelEvent
    | ClockTick Time.Time
    | BuildAborted (Result Http.Error ())
    | RevealCurrentBuildInHistory
    | WindowScrolled Scroll.FromBottom
    | NavTo String
    | NewCSRFToken String


type alias Flags =
    { csrfToken : String
    }


init : Ports -> Flags -> Page -> ( Model, Cmd Msg )
init ports flags page =
    let
        ( model, cmd ) =
            changeToBuild
                page
                { now = Nothing
                , job = Nothing
                , history = []
                , currentBuild = Nothing
                , browsingIndex = 0
                , autoScroll = True
                , ports = ports
                , csrfToken = flags.csrfToken
                }
    in
        ( model, Cmd.batch [ cmd, getCurrentTime ] )


subscriptions : Model -> Sub Msg
subscriptions model =
    Sub.batch
        [ Time.every Time.second ClockTick
        , Scroll.fromWindowBottom WindowScrolled
        , case model.currentBuild |> Maybe.andThen .output of
            Nothing ->
                Sub.none

            Just buildOutput ->
                Sub.map (BuildOutputMsg model.browsingIndex) buildOutput.events
        ]


changeToBuild : Page -> Model -> ( Model, Cmd Msg )
changeToBuild page model =
    let
        newIndex =
            model.browsingIndex + 1

        newBuild =
            Maybe.map (\cb -> { cb | prep = Nothing, output = Nothing })
                model.currentBuild
    in
        ( { model
            | browsingIndex = newIndex
            , currentBuild = newBuild
            , autoScroll = True
          }
        , case page of
            BuildPage buildId ->
                fetchBuild 0 newIndex buildId

            JobBuildPage jbi ->
                fetchJobBuild newIndex jbi
        )


extractTitle : Model -> String
extractTitle model =
    case ( model.currentBuild, model.job ) of
        ( Just build, Just job ) ->
            job.name ++ ((" #" ++ build.build.name) ++ " - ")

        ( Just build, Nothing ) ->
            "#" ++ (build.build.name ++ " - ")

        _ ->
            ""


update : Msg -> Model -> ( Model, Cmd Msg )
update action model =
    case action of
        Noop ->
            ( model, Cmd.none )

        SwitchToBuild build ->
            ( model, Navigation.newUrl <| Concourse.Build.url build )

        TriggerBuild job ->
            case job of
                Nothing ->
                    ( model, Cmd.none )

                Just someJob ->
                    ( model, triggerBuild someJob model.csrfToken )

        BuildTriggered (Ok build) ->
            update
                (SwitchToBuild build)
                { model
                    | history = build :: model.history
                }

        BuildTriggered (Err err) ->
            case err of
                Http.BadStatus { status } ->
                    if status.code == 401 then
                        ( model, LoginRedirect.requestLoginRedirect "" )
                    else
                        ( model, Cmd.none )

                _ ->
                    ( model, Cmd.none )

        BuildFetched browsingIndex (Ok build) ->
            handleBuildFetched browsingIndex build model

        BuildFetched _ (Err err) ->
            case err of
                Http.BadStatus { status } ->
                    if status.code == 401 then
                        ( model, LoginRedirect.requestLoginRedirect "" )
                    else
                        ( model, Cmd.none )

                _ ->
                    ( model, Cmd.none )

        AbortBuild buildId ->
            ( model, abortBuild buildId model.csrfToken )

        BuildAborted (Ok ()) ->
            ( model, Cmd.none )

        BuildAborted (Err err) ->
            case err of
                Http.BadStatus { status } ->
                    if status.code == 401 then
                        ( model, LoginRedirect.requestLoginRedirect "" )
                    else
                        ( model, Cmd.none )

                _ ->
                    ( model, Cmd.none )

        BuildPrepFetched browsingIndex (Ok buildPrep) ->
            handleBuildPrepFetched browsingIndex buildPrep model

        BuildPrepFetched _ (Err err) ->
            flip always (Debug.log ("failed to fetch build preparation") (err)) <|
                ( model, Cmd.none )

        BuildOutputMsg browsingIndex action ->
            if browsingIndex == model.browsingIndex then
                case ( model.currentBuild, model.currentBuild |> Maybe.andThen .output ) of
                    ( Just currentBuild, Just output ) ->
                        let
                            ( newOutput, cmd, outMsg ) =
                                BuildOutput.update action output

                            ( newModel, newCmd ) =
                                handleOutMsg outMsg
                                    { model
                                        | currentBuild =
                                            Just { currentBuild | output = Just newOutput }
                                    }
                        in
                            ( newModel
                            , Cmd.batch
                                [ newCmd
                                , Cmd.map (BuildOutputMsg browsingIndex) cmd
                                ]
                            )

                    _ ->
                        Debug.crash "impossible (received action for missing BuildOutput)"
            else
                ( model, Cmd.none )

        BuildHistoryFetched (Err err) ->
            flip always (Debug.log ("failed to fetch build history") (err)) <|
                ( model, Cmd.none )

        BuildHistoryFetched (Ok history) ->
            handleHistoryFetched history model

        BuildJobDetailsFetched (Ok job) ->
            handleBuildJobFetched job model

        BuildJobDetailsFetched (Err err) ->
            flip always (Debug.log ("failed to fetch build job details") (err)) <|
                ( model, Cmd.none )

        RevealCurrentBuildInHistory ->
            ( model, scrollToCurrentBuildInHistory )

        ScrollBuilds event ->
            if event.deltaX == 0 then
                ( model, scrollBuilds event.deltaY )
            else
                ( model, scrollBuilds -event.deltaX )

        ClockTick now ->
            ( { model | now = Just now }, Cmd.none )

        WindowScrolled fromBottom ->
            if fromBottom == 0 then
                ( { model | autoScroll = True }, Cmd.none )
            else
                ( { model | autoScroll = False }, Cmd.none )

        NavTo url ->
            ( model, Navigation.newUrl url )

        NewCSRFToken token ->
            ( { model | csrfToken = token }, Cmd.none )


handleBuildFetched : Int -> Concourse.Build -> Model -> ( Model, Cmd Msg )
handleBuildFetched browsingIndex build model =
    if browsingIndex == model.browsingIndex then
        let
            currentBuild =
                case model.currentBuild of
                    Nothing ->
                        { build = build
                        , prep = Nothing
                        , output = Nothing
                        }

                    Just currentBuild ->
                        { currentBuild | build = build }

            withBuild =
                { model
                    | currentBuild = Just currentBuild
                    , history = updateHistory build model.history
                }

            fetchJobAndHistory =
                case ( model.job, build.job ) of
                    ( Nothing, Just buildJob ) ->
                        Cmd.batch
                            [ fetchBuildJobDetails buildJob
                            , fetchBuildHistory buildJob Nothing
                            ]

                    _ ->
                        Cmd.none

            ( newModel, cmd ) =
                if build.status == Concourse.BuildStatusPending then
                    ( withBuild, pollUntilStarted browsingIndex build.id )
                else if build.reapTime == Nothing then
                    case model.currentBuild |> Maybe.andThen .prep of
                        Nothing ->
                            initBuildOutput build withBuild

                        Just _ ->
                            let
                                ( newModel, cmd ) =
                                    initBuildOutput build withBuild
                            in
                                ( newModel
                                , Cmd.batch
                                    [ cmd, fetchBuildPrep Time.second browsingIndex build.id ]
                                )
                else
                    ( withBuild, Cmd.none )
        in
            ( newModel
            , Cmd.batch
                [ cmd
                , setFavicon build.status
                , model.ports.title <| extractTitle newModel
                , fetchJobAndHistory
                ]
            )
    else
        ( model, Cmd.none )


pollUntilStarted : Int -> Int -> Cmd Msg
pollUntilStarted browsingIndex buildId =
    Cmd.batch
        [ (fetchBuild Time.second browsingIndex buildId)
        , (fetchBuildPrep Time.second browsingIndex buildId)
        ]


initBuildOutput : Concourse.Build -> Model -> ( Model, Cmd Msg )
initBuildOutput build model =
    let
        ( output, outputCmd ) =
            BuildOutput.init build
    in
        ( { model
            | currentBuild =
                Maybe.map
                    (\info -> { info | output = Just output })
                    model.currentBuild
          }
        , Cmd.map (BuildOutputMsg model.browsingIndex) outputCmd
        )


handleBuildJobFetched : Concourse.Job -> Model -> ( Model, Cmd Msg )
handleBuildJobFetched job model =
    let
        withJobDetails =
            { model | job = Just job }
    in
        ( withJobDetails, model.ports.title <| extractTitle withJobDetails )


handleHistoryFetched : Paginated Concourse.Build -> Model -> ( Model, Cmd Msg )
handleHistoryFetched history model =
    let
        withBuilds =
            { model | history = List.append model.history history.content }
    in
        case ( history.pagination.nextPage, model.currentBuild |> Maybe.andThen (.job << .build) ) of
            ( Nothing, _ ) ->
                ( withBuilds, Cmd.none )

            ( Just page, Just job ) ->
                ( withBuilds, Cmd.batch [ fetchBuildHistory job (Just page) ] )

            ( Just url, Nothing ) ->
                Debug.crash "impossible"


handleBuildPrepFetched : Int -> Concourse.BuildPrep -> Model -> ( Model, Cmd Msg )
handleBuildPrepFetched browsingIndex buildPrep model =
    if browsingIndex == model.browsingIndex then
        ( { model
            | currentBuild =
                Maybe.map
                    (\info -> { info | prep = Just buildPrep })
                    model.currentBuild
          }
        , Cmd.none
        )
    else
        ( model, Cmd.none )


abortBuild : Int -> Concourse.CSRFToken -> Cmd Msg
abortBuild buildId csrfToken =
    Task.attempt BuildAborted <|
        Concourse.Build.abort buildId csrfToken


view : Model -> Html Msg
view model =
    case model.currentBuild of
        Just currentBuild ->
            Html.div [ class "with-fixed-header" ]
                [ viewBuildHeader currentBuild.build model
                , Html.div [ class "scrollable-body build-body" ] <|
                    [ viewBuildPrep currentBuild.prep
                    , Html.Lazy.lazy2 viewBuildOutput model.browsingIndex <|
                        currentBuild.output
                    ]
                        ++ let
                            build =
                                currentBuild.build

                            maybeBirthDate =
                                Maybe.Extra.or (build.duration.startedAt) (build.duration.finishedAt)
                           in
                            case ( maybeBirthDate, build.reapTime ) of
                                ( Just birthDate, Just reapTime ) ->
                                    [ Html.div
                                        [ class "tombstone" ]
                                        [ Html.div [ class "heading" ] [ Html.text "RIP" ]
                                        , Html.div
                                            [ class "job-name" ]
                                            [ Html.text <|
                                                Maybe.withDefault
                                                    "one-off build"
                                                <|
                                                    Maybe.map .jobName build.job
                                            ]
                                        , Html.div
                                            [ class "build-name" ]
                                            [ Html.text <|
                                                "build #"
                                                    ++ case build.job of
                                                        Nothing ->
                                                            toString build.id

                                                        Just _ ->
                                                            build.name
                                            ]
                                        , Html.div
                                            [ class "date" ]
                                            [ Html.text <|
                                                mmDDYY birthDate
                                                    ++ "-"
                                                    ++ mmDDYY reapTime
                                            ]
                                        , Html.div
                                            [ class "epitaph" ]
                                            [ Html.text <|
                                                case build.status of
                                                    Concourse.BuildStatusSucceeded ->
                                                        "It passed, and now it has passed on."

                                                    Concourse.BuildStatusFailed ->
                                                        "It failed, and now has been forgotten."

                                                    Concourse.BuildStatusErrored ->
                                                        "It errored, but has found forgiveness."

                                                    Concourse.BuildStatusAborted ->
                                                        "It was never given a chance."

                                                    _ ->
                                                        "I'm not dead yet."
                                            ]
                                        ]
                                    , Html.div
                                        [ class "explanation" ]
                                        [ Html.text "This log has been "
                                        , Html.a
                                            [ Html.Attributes.href "http://concourse.ci/configuring-jobs.html#build_logs_to_retain" ]
                                            [ Html.text "reaped." ]
                                        ]
                                    ]

                                _ ->
                                    []
                ]

        _ ->
            LoadingIndicator.view


mmDDYY : Date -> String
mmDDYY d =
    Date.Format.format "%m/%d/" d ++ String.right 2 (Date.Format.format "%Y" d)


viewBuildOutput : Int -> Maybe BuildOutput.Model -> Html Msg
viewBuildOutput browsingIndex output =
    case output of
        Just o ->
            Html.map (BuildOutputMsg browsingIndex) (BuildOutput.view o)

        Nothing ->
            Html.div [] []


viewBuildPrep : Maybe Concourse.BuildPrep -> Html Msg
viewBuildPrep prep =
    case prep of
        Just prep ->
            Html.div [ class "build-step" ]
                [ Html.div [ class "header" ]
                    [ Html.i [ class "left fa fa-fw fa-cogs" ] []
                    , Html.h3 [] [ Html.text "preparing build" ]
                    ]
                , Html.div []
                    [ Html.ul [ class "prep-status-list" ]
                        ([ viewBuildPrepLi "checking pipeline is not paused" prep.pausedPipeline Dict.empty
                         , viewBuildPrepLi "checking job is not paused" prep.pausedJob Dict.empty
                         ]
                            ++ (viewBuildPrepInputs prep.inputs)
                            ++ [ viewBuildPrepLi "waiting for a suitable set of input versions" prep.inputsSatisfied prep.missingInputReasons
                               , viewBuildPrepLi "checking max-in-flight is not reached" prep.maxRunningBuilds Dict.empty
                               ]
                        )
                    ]
                ]

        Nothing ->
            Html.div [] []


viewBuildPrepInputs : Dict String Concourse.BuildPrepStatus -> List (Html Msg)
viewBuildPrepInputs inputs =
    List.map viewBuildPrepInput (Dict.toList inputs)


viewBuildPrepInput : ( String, Concourse.BuildPrepStatus ) -> Html Msg
viewBuildPrepInput ( name, status ) =
    viewBuildPrepLi ("discovering any new versions of " ++ name) status Dict.empty


viewBuildPrepDetails : Dict String String -> Html Msg
viewBuildPrepDetails details =
    Html.ul [ class "details" ]
        (List.map (viewDetailItem) (Dict.toList details))


viewDetailItem : ( String, String ) -> Html Msg
viewDetailItem ( name, status ) =
    Html.li []
        [ Html.text (name ++ " - " ++ status) ]


viewBuildPrepLi : String -> Concourse.BuildPrepStatus -> Dict String String -> Html Msg
viewBuildPrepLi text status details =
    Html.li
        [ classList
            [ ( "prep-status", True )
            , ( "inactive", status == Concourse.BuildPrepStatusUnknown )
            ]
        ]
        [ Html.span [ class "marker" ]
            [ viewBuildPrepStatus status ]
        , Html.span []
            [ Html.text text ]
        , (viewBuildPrepDetails details)
        ]


viewBuildPrepStatus : Concourse.BuildPrepStatus -> Html Msg
viewBuildPrepStatus status =
    case status of
        Concourse.BuildPrepStatusUnknown ->
            Html.i [ class "fa fa-fw fa-circle-o-notch", title "thinking..." ] []

<<<<<<< HEAD
        Concourse.BuildPrepStatusBlocking ->
            Html.i [ class "fa fa-fw fa-spin fa-circle-o-notch inactive", title "blocking" ] []

        Concourse.BuildPrepStatusNotBlocking ->
            Html.i [ class "fa fa-fw fa-check", title "not blocking" ] []


viewBuildHeader : Concourse.Build -> Model -> Html Msg
viewBuildHeader build { now, job, history } =
    let
        triggerButton =
            case job of
                Just { name, pipeline } ->
                    let
                        actionUrl =
                            "/teams/" ++ pipeline.teamName ++ "/pipelines/" ++ pipeline.pipelineName ++ "/jobs/" ++ name ++ "/builds"

                        buttonDisabled =
                            case job of
                                Nothing ->
                                    True

                                Just job ->
                                    job.disableManualTrigger
                    in
                        Html.button
                            [ class "build-action fr"
                            , disabled buttonDisabled
                            , attribute "aria-label" "Trigger Build"
                            , onLeftClick <| TriggerBuild build.job
                            ]
                            [ Html.i [ class "fa fa-plus-circle" ] [] ]

                _ ->
                    Html.div [] []

        abortButton =
            if Concourse.BuildStatus.isRunning build.status then
                Html.span
                    [ class "build-action build-action-abort fr", onLeftClick (AbortBuild build.id), attribute "aria-label" "Abort Build" ]
                    [ Html.i [ class "fa fa-times-circle" ] [] ]
            else
                Html.span [] []

        buildTitle =
            case build.job of
                Just { jobName, teamName, pipelineName } ->
                    let
                        jobUrl =
                            "/teams/" ++ teamName ++ "/pipelines/" ++ pipelineName ++ "/jobs/" ++ jobName
                    in
                        Html.a
                            [ StrictEvents.onLeftClick <| NavTo jobUrl
                            , href jobUrl
                            ]
                            [ Html.text (jobName ++ " #" ++ build.name) ]

                _ ->
                    Html.text ("build #" ++ toString build.id)
    in
        Html.div [ class "fixed-header" ]
            [ Html.div [ class ("build-header " ++ Concourse.BuildStatus.show build.status) ]
                [ Html.div [ class "build-actions fr" ] [ triggerButton, abortButton ]
                , Html.h1 [] [ buildTitle ]
                , case now of
                    Just n ->
                        BuildDuration.view build.duration n

                    Nothing ->
                        Html.text ""
                ]
            , Html.div
                [ onMouseWheel ScrollBuilds
                ]
                [ lazyViewHistory build history ]
            ]
=======
viewBuildHeader : Concourse.Build -> Model -> Html Msg
viewBuildHeader build {now, job, history} =
  let
    triggerButton =
      case job of
        Just {name, pipeline} ->
          let
            actionUrl = "/teams/" ++ pipeline.teamName ++ "/pipelines/" ++ pipeline.pipelineName ++ "/jobs/" ++ name ++ "/builds"
            buttonDisabled = case job of
              Nothing -> True
              Just job -> job.disableManualTrigger
          in
            Html.button [ class "build-action fr"
                        , disabled buttonDisabled
                        , attribute "aria-label" "Trigger Build"
                        , attribute "title" "Trigger Build"
                        , onLeftClick <| TriggerBuild build.job
                        ]
              [ Html.i [class "fa fa-plus-circle"] [] ]

        _ ->
          Html.div [] []

    abortButton =
      if Concourse.BuildStatus.isRunning build.status then
        Html.span
          [class "build-action build-action-abort fr", onLeftClick (AbortBuild build.id), attribute "aria-label" "Abort Build", attribute "title" "Abort Build"]
          [Html.i [class "fa fa-times-circle"] []]
      else
        Html.span [] []

    buildTitle =
      case build.job of
        Just {jobName, teamName, pipelineName} ->
          let
            jobUrl =
              "/teams/" ++ teamName ++ "/pipelines/" ++ pipelineName ++ "/jobs/" ++ jobName
          in
            Html.a
              [ StrictEvents.onLeftClick <| NavTo jobUrl
              , href jobUrl
              ]
              [Html.text (jobName ++ " #" ++ build.name)]
>>>>>>> 3d1873d9


lazyViewHistory : Concourse.Build -> List Concourse.Build -> Html Msg
lazyViewHistory currentBuild builds =
    Html.Lazy.lazy2 viewHistory currentBuild builds


viewHistory : Concourse.Build -> List Concourse.Build -> Html Msg
viewHistory currentBuild builds =
    Html.ul [ id "builds" ]
        (List.map (viewHistoryItem currentBuild) builds)


viewHistoryItem : Concourse.Build -> Concourse.Build -> Html Msg
viewHistoryItem currentBuild build =
    Html.li
        [ if build.id == currentBuild.id then
            class (Concourse.BuildStatus.show currentBuild.status ++ " current")
          else
            class (Concourse.BuildStatus.show build.status)
        ]
        [ Html.a
            [ onLeftClick (SwitchToBuild build)
            , href (Concourse.Build.url build)
            ]
            [ Html.text (build.name)
            ]
        ]


durationTitle : Date -> List (Html Msg) -> Html Msg
durationTitle date content =
    Html.div [ title (Date.Format.format "%b" date) ] content


triggerBuild : Concourse.JobIdentifier -> Concourse.CSRFToken -> Cmd Msg
triggerBuild buildJob csrfToken =
    Task.attempt BuildTriggered <|
        Concourse.Job.triggerBuild buildJob csrfToken


fetchBuild : Time -> Int -> Int -> Cmd Msg
fetchBuild delay browsingIndex buildId =
    Task.attempt (BuildFetched browsingIndex)
        (Process.sleep delay
            |> Task.andThen (always <| Concourse.Build.fetch buildId)
        )


fetchJobBuild : Int -> Concourse.JobBuildIdentifier -> Cmd Msg
fetchJobBuild browsingIndex jbi =
    Task.attempt (BuildFetched browsingIndex) <|
        Concourse.Build.fetchJobBuild jbi


fetchBuildJobDetails : Concourse.JobIdentifier -> Cmd Msg
fetchBuildJobDetails buildJob =
    Task.attempt BuildJobDetailsFetched <|
        Concourse.Job.fetchJob buildJob


fetchBuildPrep : Time -> Int -> Int -> Cmd Msg
fetchBuildPrep delay browsingIndex buildId =
    Task.attempt (BuildPrepFetched browsingIndex)
        (Process.sleep delay
            |> Task.andThen (always <| Concourse.BuildPrep.fetch buildId)
        )


fetchBuildHistory : Concourse.JobIdentifier -> Maybe Concourse.Pagination.Page -> Cmd Msg
fetchBuildHistory job page =
    Task.attempt BuildHistoryFetched <|
        Concourse.Build.fetchJobBuilds job page


scrollBuilds : Float -> Cmd Msg
scrollBuilds delta =
    Task.perform (always Noop) <|
        Scroll.scroll "builds" delta


scrollToCurrentBuildInHistory : Cmd Msg
scrollToCurrentBuildInHistory =
    Task.perform (always Noop) <|
        Scroll.scrollIntoView "#builds .current"


getScrollBehavior : Model -> Autoscroll.ScrollBehavior
getScrollBehavior model =
    case ( model.autoScroll, model.currentBuild ) of
        ( False, _ ) ->
            Autoscroll.NoScroll

        ( True, Nothing ) ->
            Autoscroll.NoScroll

        ( True, Just cb ) ->
            case cb.build.status of
                Concourse.BuildStatusSucceeded ->
                    Autoscroll.NoScroll

                Concourse.BuildStatusPending ->
                    Autoscroll.NoScroll

                _ ->
                    Autoscroll.ScrollWindow


handleOutMsg : BuildOutput.OutMsg -> Model -> ( Model, Cmd Msg )
handleOutMsg outMsg model =
    case outMsg of
        BuildOutput.OutNoop ->
            ( model, Cmd.none )

        BuildOutput.OutBuildStatus status date ->
            case model.currentBuild of
                Nothing ->
                    ( model, Cmd.none )

                Just currentBuild ->
                    let
                        build =
                            currentBuild.build

                        duration =
                            build.duration

                        newDuration =
                            if Concourse.BuildStatus.isRunning status then
                                duration
                            else
                                { duration | finishedAt = Just date }

                        newStatus =
                            if Concourse.BuildStatus.isRunning build.status then
                                status
                            else
                                build.status

                        newBuild =
                            { build | status = newStatus, duration = newDuration }
                    in
                        ( { model
                            | history = updateHistory newBuild model.history
                            , currentBuild = Just { currentBuild | build = newBuild }
                          }
                        , if Concourse.BuildStatus.isRunning build.status then
                            setFavicon status
                          else
                            Cmd.none
                        )


setFavicon : Concourse.BuildStatus -> Cmd Msg
setFavicon status =
    Task.perform (always Noop) <|
        Favicon.set ("/public/images/favicon-" ++ Concourse.BuildStatus.show status ++ ".png")


updateHistory : Concourse.Build -> List Concourse.Build -> List Concourse.Build
updateHistory newBuild =
    List.map <|
        \build ->
            if build.id == newBuild.id then
                newBuild
            else
                build


getCurrentTime : Cmd Msg
getCurrentTime =
    Task.perform ClockTick Time.now<|MERGE_RESOLUTION|>--- conflicted
+++ resolved
@@ -628,7 +628,6 @@
         Concourse.BuildPrepStatusUnknown ->
             Html.i [ class "fa fa-fw fa-circle-o-notch", title "thinking..." ] []
 
-<<<<<<< HEAD
         Concourse.BuildPrepStatusBlocking ->
             Html.i [ class "fa fa-fw fa-spin fa-circle-o-notch inactive", title "blocking" ] []
 
@@ -658,6 +657,7 @@
                             [ class "build-action fr"
                             , disabled buttonDisabled
                             , attribute "aria-label" "Trigger Build"
+                            , attribute "title" "Trigger Build"
                             , onLeftClick <| TriggerBuild build.job
                             ]
                             [ Html.i [ class "fa fa-plus-circle" ] [] ]
@@ -705,51 +705,6 @@
                 ]
                 [ lazyViewHistory build history ]
             ]
-=======
-viewBuildHeader : Concourse.Build -> Model -> Html Msg
-viewBuildHeader build {now, job, history} =
-  let
-    triggerButton =
-      case job of
-        Just {name, pipeline} ->
-          let
-            actionUrl = "/teams/" ++ pipeline.teamName ++ "/pipelines/" ++ pipeline.pipelineName ++ "/jobs/" ++ name ++ "/builds"
-            buttonDisabled = case job of
-              Nothing -> True
-              Just job -> job.disableManualTrigger
-          in
-            Html.button [ class "build-action fr"
-                        , disabled buttonDisabled
-                        , attribute "aria-label" "Trigger Build"
-                        , attribute "title" "Trigger Build"
-                        , onLeftClick <| TriggerBuild build.job
-                        ]
-              [ Html.i [class "fa fa-plus-circle"] [] ]
-
-        _ ->
-          Html.div [] []
-
-    abortButton =
-      if Concourse.BuildStatus.isRunning build.status then
-        Html.span
-          [class "build-action build-action-abort fr", onLeftClick (AbortBuild build.id), attribute "aria-label" "Abort Build", attribute "title" "Abort Build"]
-          [Html.i [class "fa fa-times-circle"] []]
-      else
-        Html.span [] []
-
-    buildTitle =
-      case build.job of
-        Just {jobName, teamName, pipelineName} ->
-          let
-            jobUrl =
-              "/teams/" ++ teamName ++ "/pipelines/" ++ pipelineName ++ "/jobs/" ++ jobName
-          in
-            Html.a
-              [ StrictEvents.onLeftClick <| NavTo jobUrl
-              , href jobUrl
-              ]
-              [Html.text (jobName ++ " #" ++ build.name)]
->>>>>>> 3d1873d9
 
 
 lazyViewHistory : Concourse.Build -> List Concourse.Build -> Html Msg
