--- conflicted
+++ resolved
@@ -4,7 +4,6 @@
 import (
 	"sync"
 
-	"github.com/concourse/atc"
 	"github.com/concourse/atc/db"
 )
 
@@ -21,23 +20,6 @@
 		result1 db.SavedTeam
 		result2 bool
 		result3 error
-	}
-	GetConfigStub        func(pipelineName string) (atc.Config, atc.RawConfig, db.ConfigVersion, error)
-	getConfigMutex       sync.RWMutex
-	getConfigArgsForCall []struct {
-		pipelineName string
-	}
-	getConfigReturns struct {
-		result1 atc.Config
-		result2 atc.RawConfig
-		result3 db.ConfigVersion
-		result4 error
-	}
-	getConfigReturnsOnCall map[int]struct {
-		result1 atc.Config
-		result2 atc.RawConfig
-		result3 db.ConfigVersion
-		result4 error
 	}
 	invocations      map[string][][]interface{}
 	invocationsMutex sync.RWMutex
@@ -89,83 +71,16 @@
 	}{result1, result2, result3}
 }
 
-func (fake *FakeTeamDB) GetConfig(pipelineName string) (atc.Config, atc.RawConfig, db.ConfigVersion, error) {
-	fake.getConfigMutex.Lock()
-	ret, specificReturn := fake.getConfigReturnsOnCall[len(fake.getConfigArgsForCall)]
-	fake.getConfigArgsForCall = append(fake.getConfigArgsForCall, struct {
-		pipelineName string
-	}{pipelineName})
-	fake.recordInvocation("GetConfig", []interface{}{pipelineName})
-	fake.getConfigMutex.Unlock()
-	if fake.GetConfigStub != nil {
-		return fake.GetConfigStub(pipelineName)
-	}
-	if specificReturn {
-		return ret.result1, ret.result2, ret.result3, ret.result4
-	}
-	return fake.getConfigReturns.result1, fake.getConfigReturns.result2, fake.getConfigReturns.result3, fake.getConfigReturns.result4
-}
-
-func (fake *FakeTeamDB) GetConfigCallCount() int {
-	fake.getConfigMutex.RLock()
-	defer fake.getConfigMutex.RUnlock()
-	return len(fake.getConfigArgsForCall)
-}
-
-func (fake *FakeTeamDB) GetConfigArgsForCall(i int) string {
-	fake.getConfigMutex.RLock()
-	defer fake.getConfigMutex.RUnlock()
-	return fake.getConfigArgsForCall[i].pipelineName
-}
-
-func (fake *FakeTeamDB) GetConfigReturns(result1 atc.Config, result2 atc.RawConfig, result3 db.ConfigVersion, result4 error) {
-	fake.GetConfigStub = nil
-	fake.getConfigReturns = struct {
-		result1 atc.Config
-		result2 atc.RawConfig
-		result3 db.ConfigVersion
-		result4 error
-	}{result1, result2, result3, result4}
-}
-
-func (fake *FakeTeamDB) GetConfigReturnsOnCall(i int, result1 atc.Config, result2 atc.RawConfig, result3 db.ConfigVersion, result4 error) {
-	fake.GetConfigStub = nil
-	if fake.getConfigReturnsOnCall == nil {
-		fake.getConfigReturnsOnCall = make(map[int]struct {
-			result1 atc.Config
-			result2 atc.RawConfig
-			result3 db.ConfigVersion
-			result4 error
-		})
-	}
-	fake.getConfigReturnsOnCall[i] = struct {
-		result1 atc.Config
-		result2 atc.RawConfig
-		result3 db.ConfigVersion
-		result4 error
-	}{result1, result2, result3, result4}
-}
-
 func (fake *FakeTeamDB) Invocations() map[string][][]interface{} {
 	fake.invocationsMutex.RLock()
 	defer fake.invocationsMutex.RUnlock()
 	fake.getTeamMutex.RLock()
 	defer fake.getTeamMutex.RUnlock()
-	fake.getConfigMutex.RLock()
-	defer fake.getConfigMutex.RUnlock()
-<<<<<<< HEAD
-	return fake.invocations
-=======
-	fake.saveConfigToBeDeprecatedMutex.RLock()
-	defer fake.saveConfigToBeDeprecatedMutex.RUnlock()
-	fake.createOneOffBuildMutex.RLock()
-	defer fake.createOneOffBuildMutex.RUnlock()
 	copiedInvocations := map[string][][]interface{}{}
 	for key, value := range fake.invocations {
 		copiedInvocations[key] = value
 	}
 	return copiedInvocations
->>>>>>> 6300464d
 }
 
 func (fake *FakeTeamDB) recordInvocation(key string, args []interface{}) {
