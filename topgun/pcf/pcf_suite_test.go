package topgun_test

import (
	"testing"

	. "github.com/onsi/ginkgo"
	. "github.com/onsi/gomega"
)

<<<<<<< HEAD
var (
	deploymentNamePrefix string

	fly                       = Fly{}
	deploymentName, flyTarget string
	instances                 map[string][]BoshInstance
	jobInstances              map[string][]BoshInstance

	dbInstance *BoshInstance
	dbConn     *sql.DB

	webInstance    *BoshInstance
	atcExternalURL string
	atcUsername    string
	atcPassword    string

	workerGardenClient       gclient.Client
	workerBaggageclaimClient bclient.Client

	concourseReleaseVersion, bpmReleaseVersion, postgresReleaseVersion string
	vaultReleaseVersion, credhubReleaseVersion                         string
	stemcellVersion                                                    string
	backupAndRestoreReleaseVersion                                     string

	pipelineName string

	logger *lagertest.TestLogger

	tmp string
)

var psql = sq.StatementBuilder.PlaceholderFormat(sq.Dollar)

func TestTOPGUN(t *testing.T) {
	RegisterFailHandler(Fail)
	RunSpecs(t, "TOPGUN Suite")
=======
func TestTOPGUN(t *testing.T) {
	RegisterFailHandler(Fail)
	RunSpecs(t, "PCF Suite")
>>>>>>> 00b99c5c
}<|MERGE_RESOLUTION|>--- conflicted
+++ resolved
@@ -7,46 +7,7 @@
 	. "github.com/onsi/gomega"
 )
 
-<<<<<<< HEAD
-var (
-	deploymentNamePrefix string
-
-	fly                       = Fly{}
-	deploymentName, flyTarget string
-	instances                 map[string][]BoshInstance
-	jobInstances              map[string][]BoshInstance
-
-	dbInstance *BoshInstance
-	dbConn     *sql.DB
-
-	webInstance    *BoshInstance
-	atcExternalURL string
-	atcUsername    string
-	atcPassword    string
-
-	workerGardenClient       gclient.Client
-	workerBaggageclaimClient bclient.Client
-
-	concourseReleaseVersion, bpmReleaseVersion, postgresReleaseVersion string
-	vaultReleaseVersion, credhubReleaseVersion                         string
-	stemcellVersion                                                    string
-	backupAndRestoreReleaseVersion                                     string
-
-	pipelineName string
-
-	logger *lagertest.TestLogger
-
-	tmp string
-)
-
-var psql = sq.StatementBuilder.PlaceholderFormat(sq.Dollar)
-
-func TestTOPGUN(t *testing.T) {
-	RegisterFailHandler(Fail)
-	RunSpecs(t, "TOPGUN Suite")
-=======
 func TestTOPGUN(t *testing.T) {
 	RegisterFailHandler(Fail)
 	RunSpecs(t, "PCF Suite")
->>>>>>> 00b99c5c
 }