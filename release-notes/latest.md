##### <sub><sup><a name="5305" href="#5305">:link:</a></sup></sub> feature

* We've updated the way that containers associated with failed runs get garbage collected

  Containers associated with failed runs used to sit around until a new run is executed.  They now have a max lifetime (default - 120 hours), configurable via 'failed-grace-period' flag.

### <sub><sup><a name="4950" href="#4950">:link:</a></sup></sub> feature, breaking

* "Have you tried logging out and logging back in?"
            - Probably every concourse operator at some point

  In the old login flow, concourse used to take all your upstream third party info (think github username, teams, etc) figure out what teams you're on, and encode those into your auth token. The problem with this approach is that every time you change your team config, you need to log out and log back in.

  So now concourse doesn't do this anymore. Now we use a token directly from dex, the out-of-the-box identity provider that ships with concourse. If you're interested in the details you can check out [the issue](https://github.com/concourse/concourse/issues/2936).

  NOTE: this is a breaking change. You'll neeed to add a couple required flags at startup `CONCOURSE_CLIENT_SECRET` and `CONCOURSE_TSA_CLIENT_SECRET`. And, yes, you will need to log out and log back in one last time.

#### <sub><sup><a name="5305" href="#5305">:link:</a></sup></sub> feature

* We've updated the way that hijacked containers get garbage collected

  We are no longer relying on garden to clean up hijacked containers. Instead, we have implemented this functionality in concourse itself. This makes it much more portable to different container backends.

#### <sub><sup><a name="5375" href="#5375">:link:</a></sup></sub> fix

* Fix rendering pipeline previews on the dashboard on Safari. #5375

#### <sub><sup><a name="5377" href="#5377">:link:</a></sup></sub> fix

* Fix pipeline tooltips being hidden behind other cards. #5377

#### <sub><sup><a name="5384" href="#5384">:link:</a></sup></sub> fix

* Fix log highlighting on the one-off-build page. Previously, highlighting any log lines would cause the page to reload. #5384

#### <sub><sup><a name="5392" href="#5392">:link:</a></sup></sub> fix

* Fix regression which inhibited scrolling through the build history list. #5392

#### <sub><sup><a name="5397" href="#5397">:link:</a></sup></sub> feature, breaking

* @pnsantos updated the Material Design icon library version to `5.0.45`.

  **note:** some icons changed names (e.g. `mdi-github-circle` was changed to `mdi-github`) so after this update you might have to update some `icon:` references

#### <sub><sup><a name="5410" href="#5410">:link:</a></sup></sub> feature

* We've moved the "pin comment" field in the Resource view to the top of the page (next to the currently pinned version). The comment can be edited inline.

#### <sub><sup><a name="5368" href="#5368">:link:</a></sup></sub> feature

* Implemented the core functionality for archiving pipelines [RFC #33]. 

  **note**: archived pipelines are neither visible in the web UI (#5370) nor in `fly pipelines`.

  **note:** archiving a pipeline will nullify the pipeline configuration. If for some reason you downgrade the version of Concourse, unpausing a pipeline that was previously archived will result in a broken pipeline. To fix that, set the pipeline again.

[RFC #33]: https://github.com/concourse/rfcs/pull/33

#### <sub><sup><a name="5458" href="#5458">:link:</a></sup></sub> feature

* Add loading indicator on dashboard while awaiting initial API/cache response. #5458

<<<<<<< HEAD
#### <sub><sup><a name="5496" href="#5496">:link:</a></sup></sub> fix

* Allow the dashboard to recover from the "show turbulence" view if any API call fails once, but starts working afterward. This will prevent users from needing to refresh the page after closing their laptop or in the presence of network flakiness. #5496
=======

#### <sub><sup><a name="5479" href="#5479">:link:</a></sup></sub> feature

* Updated a migration that adds a column to the pipelines table. The syntax initially used is not supported by Postgres 9.5 which is still supported. Removed the unsupported syntax so users using Postgres 9.5 can run the migration. Our CI pipeline has also been updated to ensure we run our tests on Postgres 9.5. #5479
>>>>>>> 413c3e68
<|MERGE_RESOLUTION|>--- conflicted
+++ resolved
@@ -61,13 +61,10 @@
 
 * Add loading indicator on dashboard while awaiting initial API/cache response. #5458
 
-<<<<<<< HEAD
 #### <sub><sup><a name="5496" href="#5496">:link:</a></sup></sub> fix
 
 * Allow the dashboard to recover from the "show turbulence" view if any API call fails once, but starts working afterward. This will prevent users from needing to refresh the page after closing their laptop or in the presence of network flakiness. #5496
-=======
 
 #### <sub><sup><a name="5479" href="#5479">:link:</a></sup></sub> feature
 
-* Updated a migration that adds a column to the pipelines table. The syntax initially used is not supported by Postgres 9.5 which is still supported. Removed the unsupported syntax so users using Postgres 9.5 can run the migration. Our CI pipeline has also been updated to ensure we run our tests on Postgres 9.5. #5479
->>>>>>> 413c3e68
+* Updated a migration that adds a column to the pipelines table. The syntax initially used is not supported by Postgres 9.5 which is still supported. Removed the unsupported syntax so users using Postgres 9.5 can run the migration. Our CI pipeline has also been updated to ensure we run our tests on Postgres 9.5. #5479