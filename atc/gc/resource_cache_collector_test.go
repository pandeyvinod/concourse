--- conflicted
+++ resolved
@@ -6,7 +6,6 @@
 
 	sq "github.com/Masterminds/squirrel"
 	"github.com/concourse/concourse/atc"
-	"github.com/concourse/concourse/atc/atccmd"
 	"github.com/concourse/concourse/atc/db"
 	"github.com/concourse/concourse/atc/gc"
 
@@ -15,13 +14,8 @@
 )
 
 var _ = Describe("ResourceCacheCollector", func() {
-<<<<<<< HEAD
-	var collector atccmd.Collector
-	var buildCollector atccmd.Collector
-=======
 	var collector Collector
 	var buildCollector Collector
->>>>>>> 147212a3
 
 	BeforeEach(func() {
 		collector = gc.NewResourceCacheCollector(resourceCacheLifecycle)
@@ -30,11 +24,7 @@
 
 	Describe("Run", func() {
 		Describe("resource caches", func() {
-<<<<<<< HEAD
-			var resourceCacheUseCollector atccmd.Collector
-=======
 			var resourceCacheUseCollector Collector
->>>>>>> 147212a3
 
 			var oneOffBuild db.Build
 			var jobBuild db.Build
