--- conflicted
+++ resolved
@@ -655,72 +655,72 @@
 
 				Expect(newRCV.CheckOrder()).To(Equal(rcv.CheckOrder()))
 			})
-		})
-
-<<<<<<< HEAD
-		It("requests schedule on the pipeline", func() {
-			build, err := job.CreateBuild()
-			Expect(err).ToNot(HaveOccurred())
-
-			err = build.SaveOutput("some-type", atc.Source{"some": "explicit-source"}, atc.VersionedResourceTypes{}, atc.Version{"some": "version"}, []db.ResourceConfigMetadataField{}, "output-name", "some-explicit-resource")
-			Expect(err).ToNot(HaveOccurred())
-
-			var requestedSchedule time.Time
-			err = dbConn.QueryRow(`SELECT schedule_requested FROM pipelines WHERE id = $1`, pipeline.ID()).Scan(&requestedSchedule)
-			Expect(err).NotTo(HaveOccurred())
-
-			err = build.SaveOutput("some-type", atc.Source{"some": "explicit-source"}, atc.VersionedResourceTypes{}, atc.Version{"some": "version-2"}, []db.ResourceConfigMetadataField{}, "output-name", "some-explicit-resource")
-			Expect(err).ToNot(HaveOccurred())
-
-			var newRequestedSchedule time.Time
-			err = dbConn.QueryRow(`SELECT schedule_requested FROM pipelines WHERE id = $1`, pipeline.ID()).Scan(&newRequestedSchedule)
-			Expect(err).NotTo(HaveOccurred())
-			Expect(newRequestedSchedule).Should(BeTemporally(">", requestedSchedule))
-		})
-
-		It("requests schedule on all pipelines using the resource config", func() {
-			atc.EnableGlobalResources = true
-
-			build, err := job.CreateBuild()
-			Expect(err).ToNot(HaveOccurred())
-
-			pipelineConfig := atc.Config{
-				Jobs: atc.JobConfigs{
-					{
-						Name: "some-job",
-					},
-				},
-				Resources: atc.ResourceConfigs{
-					{
-						Name:   "some-explicit-resource",
-						Type:   "some-type",
-						Source: atc.Source{"some": "explicit-source"},
-					},
-				},
-			}
-
-			otherPipeline, _, err := team.SavePipeline("some-other-pipeline", pipelineConfig, db.ConfigVersion(1), false)
-			Expect(err).ToNot(HaveOccurred())
-
-			resource, found, err := otherPipeline.Resource("some-explicit-resource")
-			Expect(err).ToNot(HaveOccurred())
-			Expect(found).To(BeTrue())
-
-			resourceConfigScope, err = resource.SetResourceConfig(atc.Source{"some": "explicit-source"}, atc.VersionedResourceTypes{})
-			Expect(err).ToNot(HaveOccurred())
-
-			var requestedSchedule time.Time
-			err = dbConn.QueryRow(`SELECT schedule_requested FROM pipelines WHERE id = $1`, otherPipeline.ID()).Scan(&requestedSchedule)
-			Expect(err).NotTo(HaveOccurred())
-
-			err = build.SaveOutput("some-type", atc.Source{"some": "explicit-source"}, atc.VersionedResourceTypes{}, atc.Version{"some": "version"}, []db.ResourceConfigMetadataField{}, "output-name", "some-explicit-resource")
-			Expect(err).ToNot(HaveOccurred())
-
-			var newRequestedSchedule time.Time
-			err = dbConn.QueryRow(`SELECT schedule_requested FROM pipelines WHERE id = $1`, otherPipeline.ID()).Scan(&newRequestedSchedule)
-			Expect(err).NotTo(HaveOccurred())
-			Expect(newRequestedSchedule).Should(BeTemporally(">", requestedSchedule))
-=======
+
+			It("requests schedule on the pipeline", func() {
+				build, err := job.CreateBuild()
+				Expect(err).ToNot(HaveOccurred())
+
+				err = build.SaveOutput("some-type", atc.Source{"some": "explicit-source"}, atc.VersionedResourceTypes{}, atc.Version{"some": "version"}, []db.ResourceConfigMetadataField{}, "output-name", "some-explicit-resource")
+				Expect(err).ToNot(HaveOccurred())
+
+				var requestedSchedule time.Time
+				err = dbConn.QueryRow(`SELECT schedule_requested FROM pipelines WHERE id = $1`, pipeline.ID()).Scan(&requestedSchedule)
+				Expect(err).NotTo(HaveOccurred())
+
+				err = build.SaveOutput("some-type", atc.Source{"some": "explicit-source"}, atc.VersionedResourceTypes{}, atc.Version{"some": "version-2"}, []db.ResourceConfigMetadataField{}, "output-name", "some-explicit-resource")
+				Expect(err).ToNot(HaveOccurred())
+
+				var newRequestedSchedule time.Time
+				err = dbConn.QueryRow(`SELECT schedule_requested FROM pipelines WHERE id = $1`, pipeline.ID()).Scan(&newRequestedSchedule)
+				Expect(err).NotTo(HaveOccurred())
+				Expect(newRequestedSchedule).Should(BeTemporally(">", requestedSchedule))
+			})
+
+			It("requests schedule on all pipelines using the resource config", func() {
+				atc.EnableGlobalResources = true
+
+				build, err := job.CreateBuild()
+				Expect(err).ToNot(HaveOccurred())
+
+				pipelineConfig := atc.Config{
+					Jobs: atc.JobConfigs{
+						{
+							Name: "some-job",
+						},
+					},
+					Resources: atc.ResourceConfigs{
+						{
+							Name:   "some-explicit-resource",
+							Type:   "some-type",
+							Source: atc.Source{"some": "explicit-source"},
+						},
+					},
+				}
+
+				otherPipeline, _, err := team.SavePipeline("some-other-pipeline", pipelineConfig, db.ConfigVersion(1), false)
+				Expect(err).ToNot(HaveOccurred())
+
+				resource, found, err := otherPipeline.Resource("some-explicit-resource")
+				Expect(err).ToNot(HaveOccurred())
+				Expect(found).To(BeTrue())
+
+				resourceConfigScope, err = resource.SetResourceConfig(atc.Source{"some": "explicit-source"}, atc.VersionedResourceTypes{})
+				Expect(err).ToNot(HaveOccurred())
+
+				var requestedSchedule time.Time
+				err = dbConn.QueryRow(`SELECT schedule_requested FROM pipelines WHERE id = $1`, otherPipeline.ID()).Scan(&requestedSchedule)
+				Expect(err).NotTo(HaveOccurred())
+
+				err = build.SaveOutput("some-type", atc.Source{"some": "explicit-source"}, atc.VersionedResourceTypes{}, atc.Version{"some": "version"}, []db.ResourceConfigMetadataField{}, "output-name", "some-explicit-resource")
+				Expect(err).ToNot(HaveOccurred())
+
+				var newRequestedSchedule time.Time
+				err = dbConn.QueryRow(`SELECT schedule_requested FROM pipelines WHERE id = $1`, otherPipeline.ID()).Scan(&newRequestedSchedule)
+				Expect(err).NotTo(HaveOccurred())
+				Expect(newRequestedSchedule).Should(BeTemporally(">", requestedSchedule))
+			})
+		})
+
 		Context("when global resources is enabled", func() {
 			BeforeEach(func() {
 				atc.EnableGlobalResources = true
@@ -775,7 +775,6 @@
 					})
 				})
 			})
->>>>>>> 147212a3
 		})
 	})
 
